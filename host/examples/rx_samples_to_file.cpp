--- conflicted
+++ resolved
@@ -302,13 +302,8 @@
         std::cout << boost::format("Actual RX Gain: %f dB...") % usrp->get_rx_gain() << std::endl << std::endl;
     }
 
-<<<<<<< HEAD
     //set the IF filter bandwidth
     if (vm.count("bw")) {
-=======
-    //set the analog frontend filter bandwidth
-    if (vm.count("bw")){
->>>>>>> f6dcf4a9
         std::cout << boost::format("Setting RX Bandwidth: %f MHz...") % bw << std::endl;
         usrp->set_rx_bandwidth(bw);
         std::cout << boost::format("Actual RX Bandwidth: %f MHz...") % usrp->get_rx_bandwidth() << std::endl << std::endl;
