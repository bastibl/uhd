--- conflicted
+++ resolved
@@ -77,24 +77,17 @@
         _allowed_decim_and_interp_rates.push_back(i);
     }
 
-<<<<<<< HEAD
-    //init the rx control registers
-    _iface->poke32(U2_REG_TX_CTRL_CLEAR_STATE, 1); //reset
-    _iface->poke32(U2_REG_RX_CTRL_NSAMPS_PER_PKT, recv_samps_per_packet);
-    _iface->poke32(U2_REG_RX_CTRL_NCHANNELS, 1);
-    _iface->poke32(U2_REG_RX_CTRL_VRT_HEADER, 0
-=======
+
     //Issue a stop streaming command (in case it was left running).
     //Since this command is issued before the networking is setup,
     //most if not all junk packets will never make it to the socket.
     this->issue_ddc_stream_cmd(stream_cmd_t::STREAM_MODE_STOP_CONTINUOUS);
 
     //setup the vrt rx registers
-    _iface->poke32(_iface->regs.rx_ctrl_nsamps_per_pkt, _recv_frame_size);
+    _iface->poke32(_iface->regs.rx_ctrl_nsamps_per_pkt, recv_samps_per_packet);
     _iface->poke32(_iface->regs.rx_ctrl_nchannels, 1);
     _iface->poke32(_iface->regs.rx_ctrl_clear_overrun, 1); //reset
     _iface->poke32(_iface->regs.rx_ctrl_vrt_header, 0
->>>>>>> 89ae5f3f
         | (0x1 << 28) //if data with stream id
         | (0x1 << 26) //has trailer
         | (0x3 << 22) //integer time other
@@ -105,28 +98,21 @@
     _iface->poke32(_iface->regs.time64_tps, size_t(get_master_clock_freq()));
 
     //init the tx control registers
-<<<<<<< HEAD
-    _iface->poke32(U2_REG_TX_CTRL_CLEAR_STATE, 1); //reset
-    _iface->poke32(U2_REG_TX_CTRL_NUM_CHAN, 0);    //1 channel
-    _iface->poke32(U2_REG_TX_CTRL_REPORT_SID, 1);  //sid 1 (different from rx)
-    _iface->poke32(U2_REG_TX_CTRL_POLICY, U2_FLAG_TX_CTRL_POLICY_NEXT_PACKET);
-=======
     _iface->poke32(_iface->regs.tx_ctrl_num_chan, 0);    //1 channel
     _iface->poke32(_iface->regs.tx_ctrl_clear_state, 1); //reset
     _iface->poke32(_iface->regs.tx_ctrl_report_sid, 1);  //sid 1 (different from rx)
     _iface->poke32(_iface->regs.tx_ctrl_policy, U2_FLAG_TX_CTRL_POLICY_NEXT_PACKET);
->>>>>>> 89ae5f3f
 
     //setting the cycles per update
     const double ups_per_sec = flow_control_hints.cast<double>("ups_per_sec", 100);
     const size_t cycles_per_up = size_t(_clock_ctrl->get_master_clock_rate()/ups_per_sec);
-    _iface->poke32(U2_REG_TX_CTRL_CYCLES_PER_UP, U2_FLAG_TX_CTRL_UP_ENB | cycles_per_up);
-    _iface->poke32(U2_REG_TX_CTRL_CYCLES_PER_UP, 0); //cycles per update is disabled
+    _iface->poke32(_iface->regs.tx_ctrl_cycles_per_up, U2_FLAG_TX_CTRL_UP_ENB | cycles_per_up);
+    _iface->poke32(_iface->regs.tx_ctrl_cycles_per_up, 0); //cycles per update is disabled
 
     //setting the packets per update
     const double ups_per_fifo = flow_control_hints.cast<double>("ups_per_fifo", 8);
     const size_t packets_per_up = size_t(usrp2_impl::sram_bytes/ups_per_fifo/data_transport->get_send_frame_size());
-    _iface->poke32(U2_REG_TX_CTRL_PACKETS_PER_UP, U2_FLAG_TX_CTRL_UP_ENB | packets_per_up);
+    _iface->poke32(_iface->regs.tx_ctrl_packets_per_up, U2_FLAG_TX_CTRL_UP_ENB | packets_per_up);
 
     //init the ddc
     init_ddc_config();
@@ -149,8 +135,8 @@
 }
 
 usrp2_mboard_impl::~usrp2_mboard_impl(void){
-    _iface->poke32(U2_REG_TX_CTRL_CYCLES_PER_UP, 0);
-    _iface->poke32(U2_REG_TX_CTRL_PACKETS_PER_UP, 0);
+    _iface->poke32(_iface->regs.tx_ctrl_cycles_per_up, 0);
+    _iface->poke32(_iface->regs.tx_ctrl_packets_per_up, 0);
 }
 
 /***********************************************************************
@@ -227,10 +213,6 @@
 }
 
 void usrp2_mboard_impl::handle_overflow(void){
-<<<<<<< HEAD
-=======
-    _iface->poke32(_iface->regs.rx_ctrl_clear_overrun, 1);
->>>>>>> 89ae5f3f
     if (_continuous_streaming){ //re-issue the stream command if already continuous
         this->issue_ddc_stream_cmd(stream_cmd_t::STREAM_MODE_START_CONTINUOUS);
     }
@@ -238,17 +220,9 @@
 
 void usrp2_mboard_impl::issue_ddc_stream_cmd(const stream_cmd_t &stream_cmd){
     _continuous_streaming = stream_cmd.stream_mode == stream_cmd_t::STREAM_MODE_START_CONTINUOUS;
-<<<<<<< HEAD
-    _iface->poke32(U2_REG_RX_CTRL_STREAM_CMD, dsp_type1::calc_stream_cmd_word(stream_cmd));
-    _iface->poke32(U2_REG_RX_CTRL_TIME_SECS,  boost::uint32_t(stream_cmd.time_spec.get_full_secs()));
-    _iface->poke32(U2_REG_RX_CTRL_TIME_TICKS, stream_cmd.time_spec.get_tick_count(get_master_clock_freq()));
-=======
-    _iface->poke32(_iface->regs.rx_ctrl_stream_cmd, dsp_type1::calc_stream_cmd_word(
-        stream_cmd, _recv_frame_size
-    ));
+    _iface->poke32(_iface->regs.rx_ctrl_stream_cmd, dsp_type1::calc_stream_cmd_word(stream_cmd));
     _iface->poke32(_iface->regs.rx_ctrl_time_secs,  boost::uint32_t(stream_cmd.time_spec.get_full_secs()));
     _iface->poke32(_iface->regs.rx_ctrl_time_ticks, stream_cmd.time_spec.get_tick_count(get_master_clock_freq()));
->>>>>>> 89ae5f3f
 }
 
 /***********************************************************************
