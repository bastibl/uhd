--- conflicted
+++ resolved
@@ -20,17 +20,6 @@
 #include <uhd/transport/nirio/nifpga_lvbitx.h>
 #include <uhd/utils/paths.hpp>
 
-<<<<<<< HEAD
-#include <boost/bind.hpp>
-#include <uhd/exception.hpp>
-#include <boost/filesystem.hpp>
-#include <boost/foreach.hpp>
-#include <boost/tokenizer.hpp>
-
-#include <cstdio>  //P_tmpdir
-#include <cstdlib>
-#include <iostream>
-=======
 #include <boost/algorithm/string.hpp>
 #include <boost/bind.hpp>
 #include <boost/filesystem.hpp>
@@ -44,7 +33,6 @@
 #include <fstream>
 #include <iostream>
 #include <streambuf>
->>>>>>> db3fac73
 #include <string>
 #include <vector>
 
@@ -194,18 +182,6 @@
     return uhd::get_tmp_path();
 }
 
-<<<<<<< HEAD
-std::string uhd::find_image_path(const std::string &image_name){
-    if (fs::exists(image_name)){
-        return fs::system_complete(image_name).string();
-    }
-    BOOST_FOREACH(const fs::path &path, get_image_paths()){
-        fs::path image_path = path / image_name;
-        if (fs::exists(image_path)) return image_path.string();
-    }
-    throw uhd::io_error("Could not find path for image: " + image_name
-            + "\n\n" + uhd::print_utility_error("uhd_images_downloader.py"));
-=======
 std::string uhd::get_pkg_path(void) {
     return get_env_var("UHD_PKG_PATH", UHD_PKG_PATH);
 }
@@ -380,7 +356,6 @@
             + " follow the below instructions to download the images package."
             + "\n\n"
             + uhd::print_utility_error("uhd_images_downloader.py"));
->>>>>>> db3fac73
 }
 
 std::string uhd::find_utility(std::string name) {
